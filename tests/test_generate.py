--- conflicted
+++ resolved
@@ -7,13 +7,8 @@
 import time
 import numpy as np
 
-<<<<<<< HEAD
 apply_sparse = True
 quant = False
-=======
-quant = False
-# path = "/DATA/disk0/zhaoweilun/minicpm4/models/minicpm4_llamaformat"
->>>>>>> 83ec0d30
 path = "/DATA/disk0/zhaoweilun/minicpm4/models/minicpm4_mupformat"
 # path = "/DATA/disk0/zhaoweilun/minicpm4/models/minicpm4_marlin"
 # path = "/home/test/test01/zwl/models/Meta-Llama-3-8B-Instruct"
@@ -57,7 +52,7 @@
         llm = LLM_with_eagle(eagle_path, path, dtype=dtype, memory_limit=0.8, num_iter=3, tree_size=30, chunk_length=chunk_length, cuda_graph=cuda_graph)
         our_generate = lambda: llm.generate(input_ids, num_generate, teminators=teminators)
     else:
-        llm = LLM(path, dtype=dtype, memory_limit=0.8, chunk_length=chunk_length, cuda_graph=cuda_graph, apply_sparse=apply_sparse)
+        llm = LLM(path, dtype=dtype, memory_limit=0.9, chunk_length=chunk_length, cuda_graph=cuda_graph, apply_sparse=apply_sparse)
         our_generate = lambda: llm.generate(input_ids, num_generate, teminators=teminators)
 
 llm.init_storage()
