import torch
from llamacu.llama import LLM
from llamacu.llama_w4a16_gptq_marlin import W4A16GPTQMarlinLLM
from llamacu.speculative import LLM_with_eagle
from llamacu.speculative.eagle_base_quant.eagle_base_w4a16_marlin_gptq import W4A16GPTQMarlinLLM_with_eagle
from transformers import AutoTokenizer
import time
import numpy as np

<<<<<<< HEAD
test_minicpm4 = True
model_type = "eagle"
apply_quant = False
apply_sparse = False

if not test_minicpm4:
    apply_sparse = False

if apply_sparse:
    sink_window_size = 1
    # block_window_size = 2048
    # sparse_topk_k = 0
    block_window_size = 32
    sparse_topk_k = 32
else:
    sink_window_size = 0
    block_window_size = 0
    sparse_topk_k = 0

if test_minicpm4:
    # eagle_path = "/data1/liyx/eagle_0526/job_35949"
    eagle_path = "/data1/liyx/eagle_0526/job_35949_llamaformat"
else:
    eagle_path = "/data1/liyx/Models/EAGLE-LLaMA3-Instruct-8B"
=======
sink_window_size = 1
block_window_size = 32
sparse_topk = 64 
apply_sparse = True
quant = False
path = "/DATA/disk0/zhaoweilun/minicpm4/models/minicpm4_mupformat"
# path = "/DATA/disk0/zhaoweilun/minicpm4/models/minicpm4_marlin"
eagle_path = ""
>>>>>>> 6c876ff9
dtype = torch.float16
cuda_graph = False
chunk_length = 2048 # TODO minicpm4 change this to 1024 and test correctness
num_generate = 128

if apply_quant and apply_sparse:
    exit(-1)
elif not apply_quant and apply_sparse:
    path = "/DATA/disk0/zhaoweilun/minicpm4/models/minicpm4_mupformat_transposed"
elif apply_quant and not apply_sparse:
    path = "/DATA/disk0/zhaoweilun/minicpm4/models/minicpm4_marlin"
elif not apply_quant and not apply_sparse:
    if test_minicpm4:   
        # path = "/DATA/disk0/zhaoweilun/minicpm4/models/minicpm4_mupformat"
        # path = "/data1/liyx/eagle_0526/job_33952_step_17300"
        path = "/data1/liyx/eagle_0526/job_33952_step_17300_llamaformat"
    else:
        path = "/data1/liyx/Models/Meta-Llama-3-8B-Instruct"
else:
    exit(-1)

def make_input(digits, a = 2500, b = 4000):
    head = "There is a pass key hidden in the context. Find it and remember it. I will quiz you about it later. "
    before = "The sky is blue. The tree is green. The flower is red. The sun is yellow. " * a
    needle = f"The pass key is {digits}. Remember it. The pass key is {digits}"
    after = "The sky is blue. The tree is green. The flower is red. The sun is yellow. " * b
    query = "Now, give me the exact number of the pass key. The pass key is "
    return head + before + needle + after + query
<<<<<<< HEAD

prompt = None
# prompt = make_input(681725493, 2000, 4000) # 120k
=======
prompt = make_input(681725493, 2000, 4000) # 120k
>>>>>>> 6c876ff9
# prompt = make_input(681725493, 1500, 3000) # 90k
# prompt = make_input(681725493, 1000, 2000) # 60k
# prompt = make_input(681725493, 500, 1000) # 30k
# prompt = make_input(681725493, 10, 50)
# prompt = "Beijing is the"
prompt_content = "北京有哪些好玩的地方"

# with open("prompt.txt", "r") as f:
#     prompt_content = f.read()

tokenizer = AutoTokenizer.from_pretrained(path, trust_remote_code=True)

if prompt is None:
    prompt = tokenizer.apply_chat_template([{"role": "user", "content": prompt_content}], tokenize=False, add_generation_prompt=True)
input_ids = tokenizer(prompt, return_tensors="pt").input_ids.cuda().int()
print(f"input_ids: {input_ids}")
num_tokens = input_ids.numel()

position_ids = torch.arange(num_tokens, dtype=torch.int32, device="cuda").view(1, num_tokens)

teminators = [tokenizer.eos_token_id]

if apply_quant:
    if model_type == "eagle":
        llm = W4A16GPTQMarlinLLM_with_eagle(eagle_path, path, dtype=dtype, memory_limit=0.8, num_iter=3, tree_size=30, chunk_length=chunk_length, cuda_graph=cuda_graph)
        our_generate = lambda: llm.generate(input_ids, num_generate, teminators=teminators)
    else:
        llm = W4A16GPTQMarlinLLM(path, dtype=dtype, memory_limit=0.45, chunk_length=chunk_length, cuda_graph=cuda_graph)
        our_generate = lambda: llm.generate(input_ids, num_generate, teminators=teminators)
else:
    if model_type == "eagle":
        llm = LLM_with_eagle(eagle_path, path, dtype=dtype, memory_limit=0.9, num_iter=3, topk_per_iter=10, tree_size=30, chunk_length=chunk_length, cuda_graph=cuda_graph, use_rope=test_minicpm4, use_input_norm=test_minicpm4, use_attn_norm=test_minicpm4)
        our_generate = lambda: llm.generate(input_ids, num_generate, teminators=teminators)
    else:
        llm = LLM(path, dtype=dtype, memory_limit=0.9, chunk_length=chunk_length, cuda_graph=cuda_graph, sink_window_size=sink_window_size, block_window_size=block_window_size, sparse_topk_k=sparse_topk_k)
        our_generate = lambda: llm.generate(input_ids, num_generate, teminators=teminators)

llm.init_storage()
llm.load_from_hf()

print(f"Input token number is {input_ids.shape[1]}")

torch.cuda.synchronize()
st = time.time()
gen_result = our_generate()
torch.cuda.synchronize()
et = time.time()
decode_time = gen_result[-1]
prefill_time = et - st - decode_time

if model_type == "medusa" or model_type == "eagle":
    print(tokenizer.decode(gen_result[0]).strip())
    print("Mean acc:", np.mean(gen_result[1]))
else:
    print(tokenizer.decode(gen_result[0]).strip())

print(f"prefill length: {input_ids.shape[1]}")
print(f"prefill time: {prefill_time:.2f} s")
print(f"prefill tokens/s: {input_ids.shape[1] / prefill_time:.2f}")
print(f"decode length: {len(gen_result[0])}")
print(f"decode time: {decode_time:.2f} s")
print(f"decode tokens/s: {len(gen_result[0]) / decode_time:.2f}")

llm.print_perf_summary()<|MERGE_RESOLUTION|>--- conflicted
+++ resolved
@@ -7,11 +7,10 @@
 import time
 import numpy as np
 
-<<<<<<< HEAD
 test_minicpm4 = True
-model_type = "eagle"
+model_type = "base"
 apply_quant = False
-apply_sparse = False
+apply_sparse = True
 
 if not test_minicpm4:
     apply_sparse = False
@@ -28,20 +27,10 @@
     sparse_topk_k = 0
 
 if test_minicpm4:
-    # eagle_path = "/data1/liyx/eagle_0526/job_35949"
-    eagle_path = "/data1/liyx/eagle_0526/job_35949_llamaformat"
+    eagle_path = "/data1/liyx/eagle_0526/job_35949"
+    # eagle_path = "/data1/liyx/eagle_0526/job_35949_llamaformat"
 else:
     eagle_path = "/data1/liyx/Models/EAGLE-LLaMA3-Instruct-8B"
-=======
-sink_window_size = 1
-block_window_size = 32
-sparse_topk = 64 
-apply_sparse = True
-quant = False
-path = "/DATA/disk0/zhaoweilun/minicpm4/models/minicpm4_mupformat"
-# path = "/DATA/disk0/zhaoweilun/minicpm4/models/minicpm4_marlin"
-eagle_path = ""
->>>>>>> 6c876ff9
 dtype = torch.float16
 cuda_graph = False
 chunk_length = 2048 # TODO minicpm4 change this to 1024 and test correctness
@@ -50,14 +39,14 @@
 if apply_quant and apply_sparse:
     exit(-1)
 elif not apply_quant and apply_sparse:
-    path = "/DATA/disk0/zhaoweilun/minicpm4/models/minicpm4_mupformat_transposed"
+    path = "/DATA/disk0/zhaoweilun/minicpm4/models/minicpm4_mupformat"
 elif apply_quant and not apply_sparse:
     path = "/DATA/disk0/zhaoweilun/minicpm4/models/minicpm4_marlin"
 elif not apply_quant and not apply_sparse:
     if test_minicpm4:   
         # path = "/DATA/disk0/zhaoweilun/minicpm4/models/minicpm4_mupformat"
-        # path = "/data1/liyx/eagle_0526/job_33952_step_17300"
-        path = "/data1/liyx/eagle_0526/job_33952_step_17300_llamaformat"
+        path = "/data1/liyx/eagle_0526/job_33952_step_17300"
+        # path = "/data1/liyx/eagle_0526/job_33952_step_17300_llamaformat"
     else:
         path = "/data1/liyx/Models/Meta-Llama-3-8B-Instruct"
 else:
@@ -70,14 +59,10 @@
     after = "The sky is blue. The tree is green. The flower is red. The sun is yellow. " * b
     query = "Now, give me the exact number of the pass key. The pass key is "
     return head + before + needle + after + query
-<<<<<<< HEAD
 
 prompt = None
 # prompt = make_input(681725493, 2000, 4000) # 120k
-=======
-prompt = make_input(681725493, 2000, 4000) # 120k
->>>>>>> 6c876ff9
-# prompt = make_input(681725493, 1500, 3000) # 90k
+prompt = make_input(681725493, 1500, 3000) # 90k
 # prompt = make_input(681725493, 1000, 2000) # 60k
 # prompt = make_input(681725493, 500, 1000) # 30k
 # prompt = make_input(681725493, 10, 50)
