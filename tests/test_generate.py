import torch
from llamacu.llama import LLM
from llamacu.llama_w4a16_gptq_marlin import W4A16GPTQMarlinLLM
from llamacu.speculative import LLM_with_eagle
from llamacu.speculative.eagle_base_quant.eagle_base_w4a16_marlin_gptq import W4A16GPTQMarlinLLM_with_eagle
from transformers import AutoTokenizer
import time
import numpy as np

sink_window_size = 1
block_window_size = 1 # TODO minicpm4 should be 32
sparse_topk = 32 
apply_sparse = True
<<<<<<< HEAD
apply_quant = False

if apply_sparse:
    block_window_size = 2048
    sparse_topk_k = 0
    # block_window_size = 32
    # sparse_topk_k = 32
else:
    block_window_size = 0
    sparse_topk_k = 0

if apply_quant and apply_sparse:
    exit(-1)
elif not apply_quant and apply_sparse:
    path = "/DATA/disk0/zhaoweilun/minicpm4/models/minicpm4_mupformat_transposed"
elif apply_quant and not apply_sparse:
    path = "/DATA/disk0/zhaoweilun/minicpm4/models/minicpm4_marlin"
    # path = "/home/test/test01/zwl/models/Meta-Llama-3-8B-Instruct-GPTQ-Marlin"
elif not apply_quant and not apply_sparse:
    path = "/DATA/disk0/zhaoweilun/minicpm4/models/minicpm4_mupformat"
    # path = "/home/test/test01/zwl/models/Meta-Llama-3-8B-Instruct"
else:
    exit(-1)

eagle_path = ""
dtype = torch.float16
cuda_graph = False
chunk_length = 2048
=======
quant = False
# path = "/DATA/disk0/zhaoweilun/minicpm4/models/minicpm4_mupformat"
path = "/DATA/disk0/zhaoweilun/minicpm4/models/minicpm4_mupformat_transposed"
# path = "/DATA/disk0/zhaoweilun/minicpm4/models/minicpm4_marlin"
# path = "/home/test/test01/zwl/models/Meta-Llama-3-8B-Instruct"
# path = "/home/test/test01/zwl/models/Meta-Llama-3-8B-Instruct-GPTQ-Marlin"
eagle_path = ""
dtype = torch.float16
cuda_graph = True
chunk_length = 2048 # TODO minicpm4 change this to 1024 and test correctness
>>>>>>> 461c6b00
num_generate = 128
model_type = "base"

def make_input(digits, a = 2500, b = 4000):
    head = "There is a pass key hidden in the context. Find it and remember it. I will quiz you about it later. "
    before = "The sky is blue. The tree is green. The flower is red. The sun is yellow. " * a
    needle = f"The pass key is {digits}. Remember it. The pass key is {digits}"
    after = "The sky is blue. The tree is green. The flower is red. The sun is yellow. " * b
    query = "Now, give me the exact number of the pass key. The pass key is "
    return head + before + needle + after + query

# prompt = make_input(681725493, 2000, 4000) # 120k
# prompt = make_input(681725493, 1000, 2000) # 60k
<<<<<<< HEAD
prompt = make_input(681725493, 500, 1000) # 30k
=======
# prompt = make_input(681725493, 500, 1000) # 30k
# prompt = make_input(681725493, 100, 200) # 6k
>>>>>>> 461c6b00
# prompt = "Beijing is the"
tokenizer = AutoTokenizer.from_pretrained(path, trust_remote_code=True)

input_ids = tokenizer(prompt, return_tensors="pt").input_ids.cuda().int()
num_tokens = input_ids.numel()

position_ids = torch.arange(num_tokens, dtype=torch.int32, device="cuda").view(1, num_tokens)

teminators = [tokenizer.eos_token_id]

if apply_quant:
    if model_type == "eagle":
        llm = W4A16GPTQMarlinLLM_with_eagle(eagle_path, path, dtype=dtype, memory_limit=0.8, num_iter=3, tree_size=30, chunk_length=chunk_length, cuda_graph=cuda_graph)
        our_generate = lambda: llm.generate(input_ids, num_generate, teminators=teminators)
    else:
        llm = W4A16GPTQMarlinLLM(path, dtype=dtype, memory_limit=0.8, chunk_length=chunk_length, cuda_graph=cuda_graph)
        our_generate = lambda: llm.generate(input_ids, num_generate, teminators=teminators)
else:
    if model_type == "eagle":
        llm = LLM_with_eagle(eagle_path, path, dtype=dtype, memory_limit=0.8, num_iter=3, tree_size=30, chunk_length=chunk_length, cuda_graph=cuda_graph)
        our_generate = lambda: llm.generate(input_ids, num_generate, teminators=teminators)
    else:
<<<<<<< HEAD
        llm = LLM(path, dtype=dtype, memory_limit=0.9, chunk_length=chunk_length, cuda_graph=cuda_graph, block_window_size=block_window_size, sparse_topk_k=sparse_topk_k)
=======
        llm = LLM(path, dtype=dtype, memory_limit=0.9, chunk_length=chunk_length, cuda_graph=cuda_graph, apply_sparse=apply_sparse, sink_window_size=sink_window_size, block_window_size=block_window_size, sparse_topk_k=sparse_topk)
>>>>>>> 461c6b00
        our_generate = lambda: llm.generate(input_ids, num_generate, teminators=teminators)

llm.init_storage()
llm.load_from_hf()

torch.cuda.synchronize()
st = time.time()
gen_result = our_generate()
torch.cuda.synchronize()
et = time.time()
decode_time = gen_result[-1]
prefill_time = et - st - decode_time

if model_type == "medusa" or model_type == "eagle":
    print(tokenizer.decode(gen_result[0]))
    print("Mean acc:", np.mean(gen_result[1]))
else:
    print(tokenizer.decode(gen_result[0]))

print(f"prefill length: {input_ids.shape[1]}")
print(f"prefill time: {prefill_time} s")
print(f"prefill tokens/s: {input_ids.shape[1] / prefill_time}")
print(f"decode length: {len(gen_result[0])}")
print(f"decode time: {decode_time} s")
print(f"decode tokens/s: {len(gen_result[0]) / decode_time}")

llm.print_perf_summary()<|MERGE_RESOLUTION|>--- conflicted
+++ resolved
@@ -7,21 +7,39 @@
 import time
 import numpy as np
 
-sink_window_size = 1
-block_window_size = 1 # TODO minicpm4 should be 32
-sparse_topk = 32 
 apply_sparse = True
-<<<<<<< HEAD
 apply_quant = False
 
 if apply_sparse:
+    sink_window_size = 1
     block_window_size = 2048
     sparse_topk_k = 0
     # block_window_size = 32
     # sparse_topk_k = 32
 else:
+    sink_window_size = 0
     block_window_size = 0
     sparse_topk_k = 0
+
+eagle_path = ""
+dtype = torch.float16
+cuda_graph = False
+chunk_length = 2048 # TODO minicpm4 change this to 1024 and test correctness
+num_generate = 128
+model_type = "base"
+
+def make_input(digits, a = 2500, b = 4000):
+    head = "There is a pass key hidden in the context. Find it and remember it. I will quiz you about it later. "
+    before = "The sky is blue. The tree is green. The flower is red. The sun is yellow. " * a
+    needle = f"The pass key is {digits}. Remember it. The pass key is {digits}"
+    after = "The sky is blue. The tree is green. The flower is red. The sun is yellow. " * b
+    query = "Now, give me the exact number of the pass key. The pass key is "
+    return head + before + needle + after + query
+
+# prompt = make_input(681725493, 2000, 4000) # 120k
+# prompt = make_input(681725493, 1000, 2000) # 60k
+prompt = make_input(681725493, 500, 1000) # 30k
+# prompt = "Beijing is the"
 
 if apply_quant and apply_sparse:
     exit(-1)
@@ -36,42 +54,6 @@
 else:
     exit(-1)
 
-eagle_path = ""
-dtype = torch.float16
-cuda_graph = False
-chunk_length = 2048
-=======
-quant = False
-# path = "/DATA/disk0/zhaoweilun/minicpm4/models/minicpm4_mupformat"
-path = "/DATA/disk0/zhaoweilun/minicpm4/models/minicpm4_mupformat_transposed"
-# path = "/DATA/disk0/zhaoweilun/minicpm4/models/minicpm4_marlin"
-# path = "/home/test/test01/zwl/models/Meta-Llama-3-8B-Instruct"
-# path = "/home/test/test01/zwl/models/Meta-Llama-3-8B-Instruct-GPTQ-Marlin"
-eagle_path = ""
-dtype = torch.float16
-cuda_graph = True
-chunk_length = 2048 # TODO minicpm4 change this to 1024 and test correctness
->>>>>>> 461c6b00
-num_generate = 128
-model_type = "base"
-
-def make_input(digits, a = 2500, b = 4000):
-    head = "There is a pass key hidden in the context. Find it and remember it. I will quiz you about it later. "
-    before = "The sky is blue. The tree is green. The flower is red. The sun is yellow. " * a
-    needle = f"The pass key is {digits}. Remember it. The pass key is {digits}"
-    after = "The sky is blue. The tree is green. The flower is red. The sun is yellow. " * b
-    query = "Now, give me the exact number of the pass key. The pass key is "
-    return head + before + needle + after + query
-
-# prompt = make_input(681725493, 2000, 4000) # 120k
-# prompt = make_input(681725493, 1000, 2000) # 60k
-<<<<<<< HEAD
-prompt = make_input(681725493, 500, 1000) # 30k
-=======
-# prompt = make_input(681725493, 500, 1000) # 30k
-# prompt = make_input(681725493, 100, 200) # 6k
->>>>>>> 461c6b00
-# prompt = "Beijing is the"
 tokenizer = AutoTokenizer.from_pretrained(path, trust_remote_code=True)
 
 input_ids = tokenizer(prompt, return_tensors="pt").input_ids.cuda().int()
@@ -93,11 +75,7 @@
         llm = LLM_with_eagle(eagle_path, path, dtype=dtype, memory_limit=0.8, num_iter=3, tree_size=30, chunk_length=chunk_length, cuda_graph=cuda_graph)
         our_generate = lambda: llm.generate(input_ids, num_generate, teminators=teminators)
     else:
-<<<<<<< HEAD
-        llm = LLM(path, dtype=dtype, memory_limit=0.9, chunk_length=chunk_length, cuda_graph=cuda_graph, block_window_size=block_window_size, sparse_topk_k=sparse_topk_k)
-=======
-        llm = LLM(path, dtype=dtype, memory_limit=0.9, chunk_length=chunk_length, cuda_graph=cuda_graph, apply_sparse=apply_sparse, sink_window_size=sink_window_size, block_window_size=block_window_size, sparse_topk_k=sparse_topk)
->>>>>>> 461c6b00
+        llm = LLM(path, dtype=dtype, memory_limit=0.9, chunk_length=chunk_length, cuda_graph=cuda_graph, sink_window_size=sink_window_size, block_window_size=block_window_size, sparse_topk_k=sparse_topk_k)
         our_generate = lambda: llm.generate(input_ids, num_generate, teminators=teminators)
 
 llm.init_storage()
@@ -118,10 +96,10 @@
     print(tokenizer.decode(gen_result[0]))
 
 print(f"prefill length: {input_ids.shape[1]}")
-print(f"prefill time: {prefill_time} s")
-print(f"prefill tokens/s: {input_ids.shape[1] / prefill_time}")
+print(f"prefill time: {prefill_time:.2f} s")
+print(f"prefill tokens/s: {input_ids.shape[1] / prefill_time:.2f}")
 print(f"decode length: {len(gen_result[0])}")
-print(f"decode time: {decode_time} s")
-print(f"decode tokens/s: {len(gen_result[0]) / decode_time}")
+print(f"decode time: {decode_time:.2f} s")
+print(f"decode tokens/s: {len(gen_result[0]) / decode_time:.2f}")
 
 llm.print_perf_summary()