import os, glob
from setuptools import setup, find_packages
from torch.utils.cpp_extension import BuildExtension, CUDAExtension

this_dir = os.path.dirname(os.path.abspath(__file__))

def append_nvcc_threads(nvcc_extra_args):
    nvcc_threads = os.getenv("NVCC_THREADS") or "4"
    return nvcc_extra_args + ["--threads", nvcc_threads]

class NinjaBuildExtension(BuildExtension):
    def __init__(self, *args, **kwargs) -> None:
        # do not override env MAX_JOBS if already exists
        if not os.environ.get("MAX_JOBS"):
            import psutil

            # calculate the maximum allowed NUM_JOBS based on cores
            max_num_jobs_cores = max(1, os.cpu_count() // 2)

            # calculate the maximum allowed NUM_JOBS based on free memory
            free_memory_gb = psutil.virtual_memory().available / (1024 ** 3)  # free memory in GB
            max_num_jobs_memory = int(free_memory_gb / 9)  # each JOB peak memory cost is ~8-9GB when threads = 4

            # pick lower value of jobs based on cores vs memory metric to minimize oom and swap usage during compilation
            max_jobs = max(1, min(max_num_jobs_cores, max_num_jobs_memory))
            os.environ["MAX_JOBS"] = str(max_jobs)

        super().__init__(*args, **kwargs)

arch = "80"

setup(
    name='llamacu',
    version='0.0.0',
    author_email="acha131441373@gmail.com",
    description="llama cuda implementation",
    packages=find_packages(),
    setup_requires=[
        "pybind11",
    ],
    ext_modules=[
        CUDAExtension(
            name='llamacu.C',
            sources = [
                "src/entry.cu",
                "src/utils.cu",
                "src/qgemm/w8a8/w8a8_gemm_cuda.cu",
                "src/qgemm/w4a8_per_chn/w4a8_per_chn_gemm_cuda.cu",
                # *glob.glob("src/flash_attn/src/*.cu"),
                *glob.glob("src/flash_attn/src/*hdim64_fp16*.cu"),
                *glob.glob("src/flash_attn/src/*hdim128_fp16*.cu"),
                *glob.glob("src/flash_attn/src/*hdim64_bf16*.cu"),
                *glob.glob("src/flash_attn/src/*hdim128_bf16*.cu"),
            ],
<<<<<<< HEAD
            libraries=['cublas'],
=======
            libraries=["cublas"],
>>>>>>> 95296841
            extra_compile_args={
                "cxx": ["-O3", "-std=c++17"],
                "nvcc": append_nvcc_threads(
                    [
                        "-O3", "-std=c++17",
                        "-U__CUDA_NO_HALF_OPERATORS__",
                        "-U__CUDA_NO_HALF_CONVERSIONS__",
                        "-U__CUDA_NO_HALF2_OPERATORS__",
                        "-U__CUDA_NO_BFLOAT16_CONVERSIONS__",
                        "--expt-relaxed-constexpr",
                        "--expt-extended-lambda",
                        "--use_fast_math",
                        "-gencode", f"arch=compute_{arch},code=sm_{arch}",
                        f"-D_ARCH{arch}",
                    ]
                ),
            },
            include_dirs=[
                f"{this_dir}/src/flash_attn",
                f"{this_dir}/src/flash_attn/src",
                f"{this_dir}/src/cutlass/include",
            ],
        )
    ],
    cmdclass={
        'build_ext': NinjaBuildExtension
    }
) <|MERGE_RESOLUTION|>--- conflicted
+++ resolved
@@ -52,11 +52,7 @@
                 *glob.glob("src/flash_attn/src/*hdim64_bf16*.cu"),
                 *glob.glob("src/flash_attn/src/*hdim128_bf16*.cu"),
             ],
-<<<<<<< HEAD
-            libraries=['cublas'],
-=======
             libraries=["cublas"],
->>>>>>> 95296841
             extra_compile_args={
                 "cxx": ["-O3", "-std=c++17"],
                 "nvcc": append_nvcc_threads(
