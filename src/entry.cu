--- conflicted
+++ resolved
@@ -82,9 +82,6 @@
 void decode(int input_length, int padded_length, std::uintptr_t input, std::uintptr_t position_ids, std::uintptr_t cache_length, std::uintptr_t mask_2d, std::uintptr_t output, bool cuda_graph) {
     if (cuda_graph) {
         if (graphCreated_padding_length != padded_length || graphCreated_input_length != input_length) {
-<<<<<<< HEAD
-            cudaStreamBeginCapture(calc_stream.stream, cudaStreamCaptureModeGlobal);
-=======
             if (graphExec != nullptr) {
                 cudaGraphExecDestroy(graphExec);
                 graphExec = nullptr;
@@ -93,8 +90,7 @@
                 cudaGraphDestroy(graph);
                 graph = nullptr;
             }
-            cudaStreamBeginCapture(calc_stream, cudaStreamCaptureModeGlobal);
->>>>>>> e4116868
+            cudaStreamBeginCapture(calc_stream.stream, cudaStreamCaptureModeGlobal);
             model->decode(input_length, padded_length, reinterpret_cast<int32_t*>(input), reinterpret_cast<int32_t*>(position_ids), reinterpret_cast<int32_t*>(cache_length), reinterpret_cast<uint64_t*>(mask_2d), reinterpret_cast<void*>(output));
             cudaStreamEndCapture(calc_stream.stream, &graph);
             cudaGraphInstantiate(&graphExec, graph, nullptr, nullptr, 0);
