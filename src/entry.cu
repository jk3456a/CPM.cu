#include <pybind11/pybind11.h>
#include <cuda_runtime.h>

#include "utils.cuh"
#include "trait.cuh"
#include "model/model.cuh"
#include "model/medusa.cuh"
<<<<<<< HEAD
#include "model/w8a8/w8a8_model.cuh"
#include "model/w8a8/medusa_base_w8a8.cuh"
#include "model/w4a8_per_chn/w4a8_per_chn_model.cuh"
#include "model/w4a8_per_chn/medusa_base_w4a8_per_chn.cuh"
=======
#include "model/eagle.cuh"
>>>>>>> 95296841

#define DTYPE_SWITCH(COND, ...)               \
  [&] {                                      \
    if (COND == 0) {                              \
      using elem_type = __half;     \
      return __VA_ARGS__();                  \
    } else {                                 \
      using elem_type = __nv_bfloat16; \
      return __VA_ARGS__();                  \
    }                                        \
  }()

Model* model;

void init_base_model(
    int64_t memory_limit,
    std::uintptr_t memory_pool,
    int vocab_size,
    int num_hidden_layers,
    int hidden_size,
    int intermediate_size,
    int num_attention_heads,
    int num_key_value_heads,
    int head_dim,
    float rms_norm_eps,
    int torch_dtype,
    int chunk_length
) {
    init_resources();

    DTYPE_SWITCH(torch_dtype, [&] {
        model = new ModelImpl<elem_type>(
            memory_limit,
            reinterpret_cast<void*>(memory_pool),
            vocab_size,
            num_hidden_layers,
            hidden_size,
            intermediate_size,
            num_attention_heads,
            num_key_value_heads,
            head_dim,
            rms_norm_eps,
            chunk_length
        );
    });

}

void init_medusa_model(
    int num_heads,
    int num_layers,
    int topk_per_head,
    int tree_size,
    std::uintptr_t tree_indices,
    std::uintptr_t draft_position_ids,
    int torch_dtype
) {
    DTYPE_SWITCH(torch_dtype, [&] {
        model = new MedusaImpl<elem_type>(
            (ModelImpl<elem_type>*)model,
            num_heads,
            num_layers,
            topk_per_head,
            tree_size,
            reinterpret_cast<int32_t*>(tree_indices),
            reinterpret_cast<int32_t*>(draft_position_ids)
        );
    });
}

void init_eagle_model(
    int num_layers,
    int num_iter,
    int topk_per_iter,
    int tree_size,
    int torch_dtype
) {
    DTYPE_SWITCH(torch_dtype, [&] {
        model = new EagleImpl<elem_type>(
            (ModelImpl<elem_type>*)model,
            num_layers,
            num_iter,
            topk_per_iter,
            tree_size
        );
    });
}

void init_w8a8_base_model(
    int64_t memory_limit,
    std::uintptr_t memory_pool,
    int vocab_size,
    int num_hidden_layers,
    int hidden_size,
    int intermediate_size,
    int num_attention_heads,
    int num_key_value_heads,
    int head_dim,
    float rms_norm_eps,
    int torch_dtype,
    int chunk_length
) {
    if (torch_dtype != 0) {
        throw std::invalid_argument("Only half precision is supported for W8A8 model");
    }
    init_resources();

    model = new W8A8ModelImpl<half>(
        memory_limit,
        reinterpret_cast<void*>(memory_pool),
        vocab_size,
        num_hidden_layers,
        hidden_size,
        intermediate_size,
        num_attention_heads,
        num_key_value_heads,
        head_dim,
        rms_norm_eps,
        chunk_length
    );

}

void init_medusa_w8a8_model(
    int num_heads,
    int num_layers,
    int torch_dtype
) {
    if (torch_dtype != 0) {
        throw std::invalid_argument("Only half precision is supported for W8A8 model");
    }
    model = new MedusaImplBaseW8A8<half>(
        (W8A8ModelImpl<half>*)model,
        num_heads,
        num_layers
    );
}

void init_w4a8_per_chn_base_model(
    int64_t memory_limit,
    std::uintptr_t memory_pool,
    int vocab_size,
    int num_hidden_layers,
    int hidden_size,
    int intermediate_size,
    int num_attention_heads,
    int num_key_value_heads,
    int head_dim,
    float rms_norm_eps,
    int torch_dtype,
    int chunk_length
) {
    if (torch_dtype != 0) {
        throw std::invalid_argument("Only half precision is supported for W8A8 model");
    }
    init_resources();

    model = new W4A8PerChnModelImpl<half>(
        memory_limit,
        reinterpret_cast<void*>(memory_pool),
        vocab_size,
        num_hidden_layers,
        hidden_size,
        intermediate_size,
        num_attention_heads,
        num_key_value_heads,
        head_dim,
        rms_norm_eps,
        chunk_length
    );
}

void init_medusa_w4a8_per_chn_model(
    int num_heads,
    int num_layers,
    int torch_dtype
) {
    if (torch_dtype != 0) {
        throw std::invalid_argument("Only half precision is supported for W8A8 model");
    }
    model = new MedusaImplBaseW4A8PerChn<half>(
        (W4A8PerChnModelImpl<half>*)model,
        num_heads,
        num_layers
    );
}

int init_storage() {
    return model->init_storage();
}

void load_model(std::string name, std::uintptr_t param) {
    model->load_to_storage(name, reinterpret_cast<void*>(param));
}

void prefill(int input_length, int history_length, std::uintptr_t input, std::uintptr_t position_ids, std::uintptr_t output) {
    model->prefill(input_length, history_length, reinterpret_cast<int32_t*>(input), reinterpret_cast<int32_t*>(position_ids), (void*)(output));
}

void decode(int input_length, int padded_length, std::uintptr_t input, std::uintptr_t position_ids, std::uintptr_t cache_length, std::uintptr_t mask_2d, std::uintptr_t output, bool cuda_graph) {
    if (cuda_graph) {
        if (graphCreated_padding_length != padded_length || graphCreated_input_length != input_length) {
            if (graphExec != nullptr) {
                cudaGraphExecDestroy(graphExec);
                graphExec = nullptr;
            }
            if (graph != nullptr) {
                cudaGraphDestroy(graph);
                graph = nullptr;
            }
            cudaStreamBeginCapture(calc_stream.stream, cudaStreamCaptureModeGlobal);
            model->decode(input_length, padded_length, reinterpret_cast<int32_t*>(input), reinterpret_cast<int32_t*>(position_ids), reinterpret_cast<int32_t*>(cache_length), reinterpret_cast<uint64_t*>(mask_2d), reinterpret_cast<void*>(output));
            cudaStreamEndCapture(calc_stream.stream, &graph);
            cudaGraphInstantiate(&graphExec, graph, nullptr, nullptr, 0);
            graphCreated_padding_length = padded_length;
            graphCreated_input_length = input_length;
        }
        cudaGraphLaunch(graphExec, calc_stream.stream);
    } else {
        model->decode(input_length, padded_length, reinterpret_cast<int32_t*>(input), reinterpret_cast<int32_t*>(position_ids), reinterpret_cast<int32_t*>(cache_length), reinterpret_cast<uint64_t*>(mask_2d), reinterpret_cast<void*>(output));
    }
}

void draft(std::uintptr_t tree_draft_ids, std::uintptr_t tree_position_ids, std::uintptr_t cache_length, std::uintptr_t attn_mask, std::uintptr_t tree_parent) {
    model->draft(reinterpret_cast<int32_t*>(tree_draft_ids), reinterpret_cast<int32_t*>(tree_position_ids), reinterpret_cast<int32_t*>(cache_length), reinterpret_cast<uint64_t*>(attn_mask), reinterpret_cast<int32_t*>(tree_parent));
}

int verify_and_fix(int num_tokens, std::uintptr_t pred, std::uintptr_t gt, std::uintptr_t position_ids, std::uintptr_t cache_length, std::uintptr_t attn_mask, std::uintptr_t tree_parent) {
    return model->verify(num_tokens, reinterpret_cast<int32_t*>(pred), reinterpret_cast<int32_t*>(gt), reinterpret_cast<int32_t*>(position_ids), reinterpret_cast<int32_t*>(cache_length), reinterpret_cast<uint64_t*>(attn_mask), reinterpret_cast<int32_t*>(tree_parent));
}

PYBIND11_MODULE(C, m) {
    m.def("init_base_model", &init_base_model, "Init base model");
    m.def("init_medusa_model", &init_medusa_model, "Init medusa model");
<<<<<<< HEAD
    m.def("init_w8a8_base_model", &init_w8a8_base_model, "Init W8A8 base model");
    m.def("init_medusa_w8a8_model", &init_medusa_w8a8_model, "Init medusa W8A8 model");
    m.def("init_w4a8_per_chn_base_model", &init_w4a8_per_chn_base_model, "Init W4A8 per channel base model");
    m.def("init_medusa_w4a8_per_chn_model", &init_medusa_w4a8_per_chn_model, "Init medusa W4A8 per channel model");
=======
    m.def("init_eagle_model", &init_eagle_model, "Init eagle model");
>>>>>>> 95296841
    m.def("init_storage", &init_storage, "Init storage");
    m.def("load_model", &load_model, "Load model");
    m.def("prefill", &prefill, "Prefill");
    m.def("decode", &decode, "Decode");
    m.def("draft", &draft, "Draft");
    m.def("verify_and_fix", &verify_and_fix, "Verify and fix");
} <|MERGE_RESOLUTION|>--- conflicted
+++ resolved
@@ -5,14 +5,12 @@
 #include "trait.cuh"
 #include "model/model.cuh"
 #include "model/medusa.cuh"
-<<<<<<< HEAD
+#include "model/eagle.cuh"
 #include "model/w8a8/w8a8_model.cuh"
 #include "model/w8a8/medusa_base_w8a8.cuh"
 #include "model/w4a8_per_chn/w4a8_per_chn_model.cuh"
 #include "model/w4a8_per_chn/medusa_base_w4a8_per_chn.cuh"
-=======
-#include "model/eagle.cuh"
->>>>>>> 95296841
+
 
 #define DTYPE_SWITCH(COND, ...)               \
   [&] {                                      \
@@ -139,6 +137,10 @@
 void init_medusa_w8a8_model(
     int num_heads,
     int num_layers,
+    int topk_per_head,
+    int tree_size,
+    std::uintptr_t tree_indices,
+    std::uintptr_t draft_position_ids,
     int torch_dtype
 ) {
     if (torch_dtype != 0) {
@@ -147,7 +149,11 @@
     model = new MedusaImplBaseW8A8<half>(
         (W8A8ModelImpl<half>*)model,
         num_heads,
-        num_layers
+        num_layers,
+        topk_per_head,
+        tree_size,
+        reinterpret_cast<int32_t*>(tree_indices),
+        reinterpret_cast<int32_t*>(draft_position_ids)
     );
 }
 
@@ -188,6 +194,10 @@
 void init_medusa_w4a8_per_chn_model(
     int num_heads,
     int num_layers,
+    int topk_per_head,
+    int tree_size,
+    std::uintptr_t tree_indices,
+    std::uintptr_t draft_position_ids,
     int torch_dtype
 ) {
     if (torch_dtype != 0) {
@@ -196,7 +206,11 @@
     model = new MedusaImplBaseW4A8PerChn<half>(
         (W4A8PerChnModelImpl<half>*)model,
         num_heads,
-        num_layers
+        num_layers,
+        topk_per_head,
+        tree_size,
+        reinterpret_cast<int32_t*>(tree_indices),
+        reinterpret_cast<int32_t*>(draft_position_ids)
     );
 }
 
@@ -247,14 +261,11 @@
 PYBIND11_MODULE(C, m) {
     m.def("init_base_model", &init_base_model, "Init base model");
     m.def("init_medusa_model", &init_medusa_model, "Init medusa model");
-<<<<<<< HEAD
+    m.def("init_eagle_model", &init_eagle_model, "Init eagle model");
     m.def("init_w8a8_base_model", &init_w8a8_base_model, "Init W8A8 base model");
     m.def("init_medusa_w8a8_model", &init_medusa_w8a8_model, "Init medusa W8A8 model");
     m.def("init_w4a8_per_chn_base_model", &init_w4a8_per_chn_base_model, "Init W4A8 per channel base model");
     m.def("init_medusa_w4a8_per_chn_model", &init_medusa_w4a8_per_chn_model, "Init medusa W4A8 per channel model");
-=======
-    m.def("init_eagle_model", &init_eagle_model, "Init eagle model");
->>>>>>> 95296841
     m.def("init_storage", &init_storage, "Init storage");
     m.def("load_model", &load_model, "Load model");
     m.def("prefill", &prefill, "Prefill");
